import fs from 'node:fs';
import os from 'node:os';
import path from 'node:path';
import {
  type AgentContentMessage,
  type AgentSseEvent,
  AgentStatus,
  type ContentMessage,
  type MessageContentBlock,
  MessageKind,
  type MessageLimitHeaders,
  PlatformMessage,
  StreamingError,
  type TraceId,
  type UserContentMessage,
  type ApplicationId,
} from '@appdotbuild/core';
import type { Optional } from '@appdotbuild/core';
import { type Session, createSession } from 'better-sse';
import { and, eq, sql } from 'drizzle-orm';
import type { FastifyReply, FastifyRequest } from 'fastify';
import { v4 as uuidv4 } from 'uuid';
import { app } from '../app';
import { getAgentHost } from '../apps/env';
import { appPrompts, apps, db } from '../db';
import { deployApp } from '../deploy';
import { isDev } from '../env';
import {
  checkIfRepoExists,
  cloneRepository,
  createUserCommit,
  createUserInitialCommit,
  createUserRepository,
} from '../github';
import {
  type FileData,
  copyDirToMemfs,
  createMemoryFileSystem,
  readDirectoryRecursive,
  writeMemfsToTempDir,
} from '../utils';
import { getAppPromptHistory } from './app-history';
import { applyDiff } from './diff';
import { checkMessageUsageLimit } from './message-limit';

type Body = {
  applicationId?: string;
  allMessages: ContentMessage[];
  traceId: string;
  settings: Record<string, any>;
  agentState?: any;
  allFiles?: FileData[];
};

type RequestBody = {
  message: string;
  clientSource: string;
  environment?: 'staging' | 'production';
  settings?: Record<string, any>;
  applicationId?: string;
  traceId?: TraceId;
};

const logsFolder = path.join(__dirname, '..', '..', 'logs');

const previousRequestMap = new Map<ApplicationId, AgentSseEvent | null>();
const appExistsInDb = async (
  applicationId: string | undefined,
): Promise<boolean> => {
  if (!applicationId) {
    return false;
  }

  const exists = await db
    .select({ exists: sql`1` })
    .from(apps)
    .where(eq(apps.id, applicationId))
    .limit(1);

  const appExists = exists.length > 0;

  return appExists;
};

const cleanupTemporaryApp = (applicationId: string) => {
  // we don't delete, so we can keep track of the app being temporary
  previousRequestMap.delete(applicationId);
};

const addPreviousRequestToMap = (
  applicationId: string,
  event: AgentSseEvent,
) => {
  previousRequestMap.set(applicationId, event);
};

const generateTraceId = (
  request: FastifyRequest,
  applicationId: string,
): TraceId => `app-${applicationId}.req-${request.id}`;

export async function postMessage(
  request: FastifyRequest,
  reply: FastifyReply,
) {
  const userId = request.user.id;
  const isNeonEmployee = request.user.isNeonEmployee;

  const {
    isUserLimitReached,
    dailyMessageLimit,
    nextResetTime,
    remainingMessages,
    currentUsage,
  } = await checkMessageUsageLimit(userId);

  if (isUserLimitReached) {
    app.log.error(`Daily message limit reached for user ${userId}`);
    return reply.status(429).send();
  }

  const userLimitHeader: MessageLimitHeaders = {
    'x-dailylimit-limit': dailyMessageLimit,
    'x-dailylimit-remaining': remainingMessages - 1, // count new message
    'x-dailylimit-usage': currentUsage + 1, // count new message
    'x-dailylimit-reset': nextResetTime.toISOString(),
  };

  reply.headers(userLimitHeader);

  const session = await createSession(request.raw, reply.raw, {
    headers: {
      ...userLimitHeader,
    },
  });

  const streamLog = createStreamLogger(session, isNeonEmployee);
  const abortController = new AbortController();
  const githubUsername = request.user.githubUsername;
  const githubAccessToken = request.user.githubAccessToken;
  const requestBody = request.body as RequestBody;
  let applicationId = requestBody.applicationId;
  let traceId = requestBody.traceId;

  request.socket.on('close', () => {
    streamLog(`Client disconnected for applicationId: ${applicationId}`);
    abortController.abort();
  });

  streamLog('created SSE session');

  if (isDev) {
    fs.mkdirSync(logsFolder, { recursive: true });
  }

  streamLog(
    `Received message request: ${JSON.stringify({ body: request.body })}`,
  );

  try {
    let body: Optional<Body, 'traceId'> = {
      applicationId,
      allMessages: [
        {
          role: 'user',
          content: requestBody.message as Stringified<MessageContentBlock[]>,
        },
      ],
      settings: requestBody.settings || { 'max-iterations': 3 },
    };

    let appName = null;
    let isPermanentApp = await appExistsInDb(applicationId);
    if (applicationId) {
      app.log.info(`existing applicationId ${applicationId}`);

      if (isPermanentApp) {
        const application = await db
          .select()
          .from(apps)
          .where(and(eq(apps.id, applicationId), eq(apps.ownerId, userId)));

        if (application.length === 0) {
          streamLog('application not found', 'error');
          return reply.status(404).send({
            error: 'Application not found',
            status: 'error',
          });
        }

        streamLog(
          session,
          `application found: ${JSON.stringify(application[0])}`,
          'info',
        );
        appName = application[0]!.appName;
        // save iteration user message
        try {
          await db.insert(appPrompts).values({
            id: uuidv4(),
            prompt: requestBody.message,
            appId: applicationId,
            kind: 'user',
          });
        } catch (error) {
          app.log.error(`Error saving iteration user message: ${error}`);
        }

        const messagesFromHistory = await getMessagesFromHistory(
          applicationId,
          userId,
        );

        body = {
          ...body,
          applicationId,
          traceId,
          agentState: application[0]!.agentState,
          allMessages: [
            ...messagesFromHistory,
            {
              role: 'user' as const,
              content: requestBody.message as Stringified<
                MessageContentBlock[]
              >,
            },
          ],
        };

        streamLog(
          `Loaded ${messagesFromHistory.length} messages from history for application ${applicationId}`,
        );
      } else {
        // for temporary apps, we need to get the previous request from the memory
        const previousRequest = previousRequestMap.get(applicationId);
        if (!previousRequest) {
          streamLog('previous request not found', 'error');
          return reply.status(404).send({
            error: 'Previous request not found',
            status: 'error',
          });
        }

        body = {
          ...body,
          ...getExistingConversationBody({
            previousEvent: previousRequest,
            existingTraceId: traceId as TraceId,
            applicationId,
            message: requestBody.message,
            settings: requestBody.settings,
          }),
        };
      }
    } else {
      applicationId = uuidv4();
      traceId = generateTraceId(request, applicationId);
      body = {
        ...body,
        applicationId,
        traceId,
      };
    }

    const tempDirPath = path.join(
      os.tmpdir(),
      `appdotbuild-template-${Date.now()}`,
    );

    streamLog(
      session,
      `isPermanentApp ${isPermanentApp}, appName ${appName}`,
      'info',
    );
    const volumePromise = isPermanentApp
      ? cloneRepository({
          repo: `${githubUsername}/${appName}`,
          githubAccessToken,
          tempDirPath,
        })
          .then(copyDirToMemfs)
          .catch((error) => {
            streamLog(session, `Error cloning repository: ${error}`, 'error');
            terminateStreamWithError(
              session,
              'There was an error cloning your repository, try again with a different prompt.',
              abortController,
            );
            return reply.status(500);
          })
      : createMemoryFileSystem();

    // We are iterating over an existing app, so we wait for the promise here to read the files that where cloned.
    // and we add them to the body for the agent to use.
    if (isPermanentApp && volumePromise) {
      const { volume, virtualDir } = await volumePromise;
      body.allFiles = readDirectoryRecursive(virtualDir, virtualDir, volume);
    }

    if (isDev) {
      fs.writeFileSync(
        `${logsFolder}/${applicationId}-body.json`,
        JSON.stringify(JSON.stringify(body), null, 2),
      );
    }

    streamLog(
      session,
      `sending request to ${getAgentHost(
        requestBody.environment,
      )} agent, body: ${JSON.stringify(body)}`,
      'info',
    );
    const agentResponse = await fetch(
      `${getAgentHost(requestBody.environment)}/message`,
      {
        method: 'POST',
        headers: {
          Accept: 'text/event-stream',
          Authorization: `Bearer ${process.env.AGENT_API_SECRET_AUTH}`,
          Connection: 'keep-alive',
          'Content-Type': 'application/json',
          'Cache-Control': 'no-cache',
        },
        body: JSON.stringify(body),
      },
    );
    if (isDev) {
      fs.writeFileSync(
        `${logsFolder}/${applicationId}-agent-response.json`,
        JSON.stringify(JSON.stringify(agentResponse), null, 2),
      );
    }

    if (!agentResponse.ok) {
      const errorData = await agentResponse.json();
      streamLog(
        `Agent returned error: ${
          agentResponse.status
        }, errorData: ${JSON.stringify(errorData)}`,
        'error',
      );
      return reply.status(agentResponse.status).send({
        error: errorData,
        status: 'error',
      });
    }

    const reader = agentResponse.body?.getReader();

    if (!reader) {
      return reply.status(500).send({
        error: 'No response stream available',
        status: 'error',
      });
    }

    let buffer = '';
    let canDeploy = false;
    const textDecoder = new TextDecoder();

    while (!abortController.signal.aborted) {
      streamLog('reading the stream');

      const { done, value } = await reader.read();

      // there can be an idle message from the agent, there we know it finished the task
      if (done) break;

      const text = textDecoder.decode(value, { stream: true });

      if (isDev) {
        fs.appendFileSync(
          `${logsFolder}/sse_messages-${applicationId}.log`,
          text,
        );
      }

      buffer += text;

      const messages = buffer
        .split('\n\n')
        .filter(Boolean)
        .map((m) => (m.startsWith('data: ') ? m.replace('data: ', '') : m));

      for (const message of messages) {
        try {
          if (session.isConnected) {
            const parsedMessage = JSON.parse(message);
            buffer = buffer.slice(
              'data: '.length + message.length + '\n\n'.length,
            );

            if (parsedMessage.message.kind === 'KeepAlive') {
              streamLog('keep alive message received');
              continue;
            }

            streamLog(`message sent to CLI: ${message}`);
            storeDevLogs(parsedMessage, message);
            addPreviousRequestToMap(applicationId, parsedMessage);
            session.push(message);
            if (
              parsedMessage.message.unifiedDiff ===
              '# Note: This is a valid empty diff (means no changes from template)'
            ) {
              parsedMessage.message.unifiedDiff = null;
            }

            if (
              parsedMessage.message.unifiedDiff?.startsWith(
                '# ERROR GENERATING DIFF',
              )
            ) {
              terminateStreamWithError(
                session,
                'There was an error generating your application diff, try again with a different prompt.',
                abortController,
              );
              return;
            }

            canDeploy = !!parsedMessage.message.unifiedDiff;

            if (canDeploy) {
              streamLog(
                session,
                `[appId: ${applicationId}] starting to deploy app`,
                'info',
              );
              const { volume, virtualDir, memfsVolume } = await volumePromise;
              const unifiedDiffPath = path.join(
                virtualDir,
                `unified_diff-${Date.now()}.patch`,
              );

              streamLog(
                session,
                `[appId: ${applicationId}] writing unified diff to file, virtualDir: ${unifiedDiffPath}, parsedMessage.message.unifiedDiff: ${parsedMessage.message.unifiedDiff}`,
                'info',
              );
              volume.writeFileSync(
                unifiedDiffPath,
                `${parsedMessage.message.unifiedDiff}\n\n`,
              );
              const respositoryPath = await applyDiff(
                unifiedDiffPath,
                virtualDir,
                volume,
              );
              const files = readDirectoryRecursive(
                respositoryPath,
                virtualDir,
                volume,
              );

              if (isDev) {
                fs.writeFileSync(
                  `${logsFolder}/${applicationId}-files.json`,
                  JSON.stringify(files, null, 2),
                );
              }

<<<<<<< HEAD
              if (isPermanentApp(applicationId)) {
                streamLog(`app iteration: ${applicationId}`, 'info');
=======
              if (isPermanentApp) {
                streamLog(session, `app iteration: ${applicationId}`, 'info');
>>>>>>> 86c89b27
                await appIteration({
                  appName,
                  githubUsername,
                  githubAccessToken,
                  files,
                  agentState: parsedMessage.message.agentState,
                  applicationId,
                  traceId: traceId as TraceId,
                  session,
                  commitMessage:
                    parsedMessage.message.commit_message || 'feat: update',
                });
              } else {
                streamLog(`creating new app: ${applicationId}`, 'info');
                appName =
                  parsedMessage.message.app_name ||
                  `app.build-${uuidv4().slice(0, 4)}`;
                const { newAppName } = await appCreation({
                  applicationId,
                  appName,
                  agentState: parsedMessage.message.agentState,
                  githubAccessToken,
                  githubUsername,
                  ownerId: request.user.id,
                  traceId: traceId as TraceId,
                  session,
                  requestBody,
                  files,
                  streamLog,
                });
                appName = newAppName;
                isPermanentApp = true;
              }

              const [, { appURL }] = await Promise.all([
                Promise.resolve(),
                writeMemfsToTempDir(memfsVolume, virtualDir).then(
                  (tempDirPath) =>
                    deployApp({
                      appId: applicationId!,
                      appDirectory: tempDirPath,
                    }),
                ),
              ]);

              session.push(
                new PlatformMessage(
                  AgentStatus.IDLE,
                  traceId as TraceId,
                  `Your application has been deployed to ${appURL}`,
                ),
              );
            }

            const canBreakStream =
              parsedMessage.status === AgentStatus.IDLE &&
              parsedMessage.kind !== MessageKind.REFINEMENT_REQUEST;
            if (canBreakStream) {
              streamLog(
<<<<<<< HEAD
                `before saving agent message, isPermanentApp: ${isPermanentApp(
                  applicationId,
                )}`,
=======
                session,
                `before saving agent message, isPermanentApp: ${isPermanentApp}`,
>>>>>>> 86c89b27
                'info',
              );
              if (isPermanentApp) {
                await saveAgentMessage(parsedMessage, applicationId);
              }
              abortController.abort();
              break;
            }
          }
        } catch (error) {
          // this is a special case for incomplete messages
          if (
            error instanceof Error &&
            error.message.includes('Unterminated string')
          ) {
            streamLog('Incomplete message');
            continue;
          }

          streamLog(`Error handling SSE message: ${error}`, 'error');
        }
      }
    }

    streamLog('stream finished');
    session.push({ done: true, traceId: traceId }, 'done');
    session.removeAllListeners();

    reply.raw.end();
  } catch (error) {
    streamLog(`Unhandled error: ${error}`, 'error');
    session.push(
      new StreamingError((error as Error).message ?? 'Unknown error'),
      'error',
    );
    session.removeAllListeners();
    return reply.status(500).send({
      applicationId,
      error: `An error occurred while processing your request: ${error}`,
      status: 'error',
      traceId,
    });
  }
}

function storeDevLogs(
  parsedMessage: AgentSseEvent,
  messageWithoutData: string,
) {
  if (isDev) {
    const separator = '--------------------------------';

    fs.writeFileSync(
      `${logsFolder}/unified_diff-${Date.now()}.patch`,
      `${parsedMessage.message.unifiedDiff}\n\n`,
    );
    fs.writeFileSync(
      `${logsFolder}/sse_messages.log`,
      `${separator}\n\n${messageWithoutData}\n\n`,
    );
  }
}

async function appCreation({
  applicationId,
  appName,
  traceId,
  agentState,
  githubUsername,
  githubAccessToken,
  ownerId,
  session,
  requestBody,
  files,
  streamLog,
}: {
  applicationId: string;
  appName: string;
  traceId: TraceId;
  agentState: AgentSseEvent['message']['agentState'];
  githubUsername: string;
  githubAccessToken: string;
  ownerId: string;
  session: Session;
  requestBody: RequestBody;
  files: ReturnType<typeof readDirectoryRecursive>;
  streamLog: (log: string, level?: 'info' | 'error') => void;
}) {
  if (isDev) {
    fs.writeFileSync(
      `${logsFolder}/${applicationId}-files.json`,
      JSON.stringify(files, null, 2),
    );
  }

  app.log.info(`appName - ${appName}`);
  const { repositoryUrl, appName: newAppName } = await createUserUpstreamApp({
    appName,
    githubUsername,
    githubAccessToken,
    files,
  });

  if (!repositoryUrl) {
    throw new Error('Repository URL not found');
  }

  await db.insert(apps).values({
    id: applicationId,
    name: requestBody.message,
    clientSource: requestBody.clientSource,
    ownerId,
    traceId,
    agentState,
    repositoryUrl,
    appName: newAppName,
    githubUsername,
  });
  cleanupTemporaryApp(applicationId);
  streamLog(`app created: ${applicationId}`, 'info');

  // save first message after app creation
  try {
    await db.insert(appPrompts).values({
      id: uuidv4(),
      prompt: requestBody.message,
      appId: applicationId,
      kind: 'user',
    });
  } catch (error) {
    app.log.error(`Error saving initial user message: ${error}`);
  }

  session.push(
    new PlatformMessage(
      AgentStatus.IDLE,
      traceId as TraceId,
      `Your application has been uploaded to this github repository: ${repositoryUrl}`,
    ),
  );

  return { newAppName };
}

async function appIteration({
  appName,
  githubUsername,
  githubAccessToken,
  files,
  agentState,
  applicationId,
  traceId,
  session,
  commitMessage,
}: {
  appName: string;
  githubUsername: string;
  githubAccessToken: string;
  files: ReturnType<typeof readDirectoryRecursive>;
  applicationId: string;
  traceId: string;
  session: Session;
  agentState: AgentSseEvent['message']['agentState'];
  commitMessage: string;
}) {
  const { commitSha } = await createUserCommit({
    repo: appName,
    owner: githubUsername,
    paths: files,
    message: commitMessage,
    branch: 'main',
    githubAccessToken,
  });

  await db
    .update(apps)
    .set({
      agentState: agentState,
    })
    .where(eq(apps.id, applicationId));

  const commitUrl = `https://github.com/${githubUsername}/${appName}/commit/${commitSha}`;
  session.push(
    new PlatformMessage(
      AgentStatus.IDLE,
      traceId as TraceId,
      `committed in existing app - commit url: ${commitUrl}`,
    ),
  );
}

async function createUserUpstreamApp({
  appName,
  githubUsername,
  githubAccessToken,
  files,
}: {
  appName: string;
  githubUsername: string;
  githubAccessToken: string;
  files: ReturnType<typeof readDirectoryRecursive>;
}) {
  const repoExists = await checkIfRepoExists({
    username: githubUsername, // or the org name
    repoName: appName,
    githubAccessToken,
  });

  if (repoExists) {
    appName = `${appName}-${uuidv4().slice(0, 4)}`;
    app.log.info(`repo exists, new appName - ${appName}`);
  }

  const { repositoryUrl } = await createUserRepository({
    repo: appName,
    githubAccessToken,
  });

  app.log.info(`repository created: ${repositoryUrl}`);

  const { commitSha: initialCommitSha } = await createUserInitialCommit({
    repo: appName,
    owner: githubUsername,
    paths: files,
    githubAccessToken,
  });

  const initialCommitUrl = `https://github.com/${githubUsername}/${appName}/commit/${initialCommitSha}`;
  return { repositoryUrl, appName, initialCommitUrl };
}

function getExistingConversationBody({
  previousEvent,
  message,
  settings,
  existingTraceId,
  applicationId,
}: {
  previousEvent: AgentSseEvent;
  existingTraceId: string;
  applicationId: string;
  message: string;
  settings?: Record<string, any>;
}) {
  const messagesHistory = JSON.parse(previousEvent.message.content);
  const messages = messagesHistory.map(
    (content: {
      role: 'user' | 'assistant';
      content: MessageContentBlock[];
    }) => {
      const { role, content: messageContent } = content;
      if (role === 'user') {
        const textContent = messageContent
          .filter((c) => c.type === 'text')
          .map((c) => c.text)
          .join('');
        return {
          role: 'user' as const,
          content: textContent,
        } as UserContentMessage;
      }
      return {
        role: 'assistant' as const,
        content: JSON.stringify(messageContent),
        kind: MessageKind.STAGE_RESULT,
      } as AgentContentMessage;
    },
  );

  return {
    allMessages: [
      ...messages,
      {
        role: 'user' as const,
        content: message as Stringified<MessageContentBlock[]>,
      },
    ],
    agentState: previousEvent.message.agentState,
    traceId: existingTraceId,
    applicationId,
    settings: settings || { 'max-iterations': 3 },
  };
}

function createStreamLogger(session: Session, isNeonEmployee: boolean) {
  return function streamLog(log: string, level: 'info' | 'error' = 'info') {
    app.log[level](log);

    // only push if is neon employee
    if (isNeonEmployee) {
      session.push({ log, level }, 'debug');
    }
  };
}

async function getMessagesFromHistory(
  applicationId: string,
  userId: string,
): Promise<ContentMessage[]> {
  if (previousRequestMap.has(applicationId)) {
    // for temp apps, first check in-memory
    const memoryMessages = getMessagesFromMemory(applicationId);
    if (memoryMessages.length > 0) {
      return memoryMessages;
    }
    // fallback for corner cases
    return await getMessagesFromDB(applicationId, userId);
  }

  // for permanent apps, fetch from db
  return await getMessagesFromDB(applicationId, userId);
}

function getMessagesFromMemory(applicationId: ApplicationId): ContentMessage[] {
  const previousRequest = previousRequestMap.get(applicationId);
  if (!previousRequest) {
    return [];
  }

  try {
    const messagesHistory = JSON.parse(previousRequest.message.content);
    return messagesHistory.map(
      (content: {
        role: 'user' | 'assistant';
        content: MessageContentBlock[];
      }) => {
        const { role, content: messageContent } = content;
        if (role === 'user') {
          const textContent = messageContent
            .filter((c) => c.type === 'text')
            .map((c) => c.text)
            .join('');
          return {
            role: 'user' as const,
            content: textContent,
          } as UserContentMessage;
        }
        return {
          role: 'assistant' as const,
          content: JSON.stringify(messageContent),
          kind: MessageKind.STAGE_RESULT,
        } as AgentContentMessage;
      },
    );
  } catch (error) {
    app.log.error(`Error parsing messages from memory: ${error}`);
    return [];
  }
}

async function getMessagesFromDB(
  applicationId: string,
  userId: string,
): Promise<ContentMessage[]> {
  const history = await getAppPromptHistory(applicationId, userId);

  if (!history || history.length === 0) {
    return [];
  }

  return history.map((prompt) => {
    if (prompt.kind === 'user') {
      return {
        role: 'user' as const,
        content: prompt.prompt,
      } as UserContentMessage;
    }
    return {
      role: 'assistant' as const,
      content: prompt.prompt,
      kind: MessageKind.STAGE_RESULT,
    } as AgentContentMessage;
  });
}

async function saveAgentMessage(
  parsedMessage: AgentSseEvent,
  applicationId: string,
) {
  try {
    const messagesHistory = JSON.parse(parsedMessage.message.content);

    const assistantMessages = messagesHistory.filter(
      (msg) => msg.role === 'assistant',
    );

    if (assistantMessages.length === 0) {
      return;
    }

    for (const assistantMessage of assistantMessages) {
      const appPromptsToStore = assistantMessage.content
        .filter((block) => block.type === 'text')
        .map((block) => {
          return {
            id: uuidv4(),
            prompt: block.text,
            appId: applicationId,
            kind: 'agent',
          };
        });

      await db.insert(appPrompts).values(appPromptsToStore);
    }
  } catch (error) {
    app.log.error(`Error saving agent message: ${error}`);
  }
}

function terminateStreamWithError(
  session: Session,
  error: string,
  abortController: AbortController,
) {
  session.push(new StreamingError(error), 'error');
  abortController.abort();
  session.removeAllListeners();
}<|MERGE_RESOLUTION|>--- conflicted
+++ resolved
@@ -189,7 +189,6 @@
         }
 
         streamLog(
-          session,
           `application found: ${JSON.stringify(application[0])}`,
           'info',
         );
@@ -267,11 +266,7 @@
       `appdotbuild-template-${Date.now()}`,
     );
 
-    streamLog(
-      session,
-      `isPermanentApp ${isPermanentApp}, appName ${appName}`,
-      'info',
-    );
+    streamLog(`isPermanentApp ${isPermanentApp}, appName ${appName}`, 'info');
     const volumePromise = isPermanentApp
       ? cloneRepository({
           repo: `${githubUsername}/${appName}`,
@@ -280,7 +275,7 @@
         })
           .then(copyDirToMemfs)
           .catch((error) => {
-            streamLog(session, `Error cloning repository: ${error}`, 'error');
+            streamLog(`Error cloning repository: ${error}`, 'error');
             terminateStreamWithError(
               session,
               'There was an error cloning your repository, try again with a different prompt.',
@@ -305,7 +300,6 @@
     }
 
     streamLog(
-      session,
       `sending request to ${getAgentHost(
         requestBody.environment,
       )} agent, body: ${JSON.stringify(body)}`,
@@ -424,7 +418,6 @@
 
             if (canDeploy) {
               streamLog(
-                session,
                 `[appId: ${applicationId}] starting to deploy app`,
                 'info',
               );
@@ -435,7 +428,6 @@
               );
 
               streamLog(
-                session,
                 `[appId: ${applicationId}] writing unified diff to file, virtualDir: ${unifiedDiffPath}, parsedMessage.message.unifiedDiff: ${parsedMessage.message.unifiedDiff}`,
                 'info',
               );
@@ -461,13 +453,8 @@
                 );
               }
 
-<<<<<<< HEAD
-              if (isPermanentApp(applicationId)) {
+              if (isPermanentApp) {
                 streamLog(`app iteration: ${applicationId}`, 'info');
-=======
-              if (isPermanentApp) {
-                streamLog(session, `app iteration: ${applicationId}`, 'info');
->>>>>>> 86c89b27
                 await appIteration({
                   appName,
                   githubUsername,
@@ -527,14 +514,7 @@
               parsedMessage.kind !== MessageKind.REFINEMENT_REQUEST;
             if (canBreakStream) {
               streamLog(
-<<<<<<< HEAD
-                `before saving agent message, isPermanentApp: ${isPermanentApp(
-                  applicationId,
-                )}`,
-=======
-                session,
                 `before saving agent message, isPermanentApp: ${isPermanentApp}`,
->>>>>>> 86c89b27
                 'info',
               );
               if (isPermanentApp) {
