--- conflicted
+++ resolved
@@ -412,13 +412,10 @@
               completeParsedMessage,
             );
 
-<<<<<<< HEAD
             // save agent messages to database immediately
             if (isPermanentApp)
               await saveAgentMessages(applicationId, completeParsedMessage);
 
-            const parsedMessageWithFullMessagesHistory: AgentSseEvent = {
-=======
             const { unifiedDiff, ...messageWithoutDiff } =
               completeParsedMessage.message;
 
@@ -426,7 +423,6 @@
               AgentSseEvent,
               'unifiedDiff'
             > = {
->>>>>>> 34fbf448
               ...completeParsedMessage,
               message: messageWithoutDiff,
             };
