import type { Readable } from 'stream';
import chalk from 'chalk';
import { config } from 'dotenv';
import type { Message } from '../app/message/use-message.js';
import { apiClient } from './api-client.js';
import { parseSSE } from './sse.js';
<<<<<<< HEAD
=======
import { AgentSseEvent } from '@appdotbuild/core';
import type { Readable } from 'stream';
>>>>>>> 0e8918a4

// Load environment variables from .env file
config();

export type App = {
  id: string;
  name: string;
  createdAt: Date;
  updatedAt: Date;
  ownerId: string;
  flyAppId?: string | null;
  s3Checksum?: string | null;
  deployStatus: 'pending' | 'deploying' | 'deployed' | 'failed';
  traceId?: string | null;
  typespecSchema?: string | null;
  receivedSuccess: boolean;
  recompileInProgress: boolean;
  clientSource: 'slack' | 'cli';
  repositoryUrl?: string;
  appName?: string;
  appUrl?: string;
};

export type AppGenerationParams = {
  useStaging: boolean;
  prompt: string;
  appId?: string;
};

export type AppSpecsGenerationParams = Omit<AppGenerationParams, 'appId'>;

export type AppGenerationResult = {
  appId: string;
  message: string;
};

export const getApp = async (appId: string) => {
  try {
    const appStatus = await apiClient.get<App & { readUrl: string }>(
      `/apps/${appId}`,
    );

    return {
      isDeployed: appStatus.data.deployStatus === 'deployed',
      ...appStatus.data,
    };
  } catch (error) {
    console.error('Error checking app deployment status:', error);
    throw error;
  }
};

export const listApps = async ({ pageParam }: { pageParam: number }) => {
  try {
    const response = await apiClient.get(`/apps?page=${pageParam}`);
    const apps = response.data as {
      data: App[];
      pagination: {
        total: number;
        page: number;
        limit: number;
        totalPages: number;
      };
    };
    return apps;
  } catch (error) {
    console.error('Error fetching applications:', error);
    throw error;
  }
};

export type SendMessageParams = {
  message: string;
  applicationId?: string;
  traceId?: string;
  onMessage?: (data: AgentSseEvent) => void;
};

export type SendMessageResult = {
  applicationId: string;
  traceId: string;
};

export async function sendMessage({
  message,
  applicationId,
  traceId,
  onMessage,
}: SendMessageParams): Promise<SendMessageResult> {
  const response = await apiClient.post(
    '/message',
    {
      message,
      clientSource: 'cli',
      applicationId,
      traceId,
    },
    {
      headers: {
        Accept: 'text/event-stream',
      },
      responseType: 'stream',
    },
  );

  if (!response.data) {
    throw new Error('No response data available');
  }

  try {
    await parseSSE(response.data as Readable, {
<<<<<<< HEAD
      onMessage: (message) => {
        onMessage?.(message as Message);
=======
      onMessage: (message: AgentSseEvent) => {
        onMessage?.(message);
>>>>>>> 0e8918a4
      },
      onError: (error) => {
        console.error('error', error);
      },
      onEvent: (event) => {
        console.log('event', event);
      },
      onClose: () => {
        console.log('close');
      },
    });
  } catch (error) {
    console.error(
      chalk.red(
        `🔥 Stream Error: ${
          error instanceof Error ? error.message : String(error)
        }`,
      ),
    );
    throw error;
  }

  return {
    applicationId: applicationId || '',
    traceId: '',
  };
}<|MERGE_RESOLUTION|>--- conflicted
+++ resolved
@@ -4,11 +4,7 @@
 import type { Message } from '../app/message/use-message.js';
 import { apiClient } from './api-client.js';
 import { parseSSE } from './sse.js';
-<<<<<<< HEAD
-=======
 import { AgentSseEvent } from '@appdotbuild/core';
-import type { Readable } from 'stream';
->>>>>>> 0e8918a4
 
 // Load environment variables from .env file
 config();
@@ -120,13 +116,8 @@
 
   try {
     await parseSSE(response.data as Readable, {
-<<<<<<< HEAD
-      onMessage: (message) => {
-        onMessage?.(message as Message);
-=======
       onMessage: (message: AgentSseEvent) => {
         onMessage?.(message);
->>>>>>> 0e8918a4
       },
       onError: (error) => {
         console.error('error', error);
