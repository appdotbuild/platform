--- conflicted
+++ resolved
@@ -1,9 +1,5 @@
 import type { Readable } from 'stream';
-<<<<<<< HEAD
 import type { AgentSseEvent, App, AppWithHistory } from '@appdotbuild/core';
-import chalk from 'chalk';
-=======
->>>>>>> 4e8ea883
 import { config } from 'dotenv';
 import { convertAppPromptsToEvents } from '../hooks/use-app-history.js';
 import { apiClient } from './api-client.js';
