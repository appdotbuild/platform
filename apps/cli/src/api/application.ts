<<<<<<< HEAD
import type { Readable } from 'node:stream';
import chalk from 'chalk';
import { config } from 'dotenv';
import type { Message } from '../hooks/use-send-message.js';
import { apiClient } from './api-client.js';
import { parseSSE } from './sse.js';
=======
import type { Readable } from 'stream';
import chalk from 'chalk';
import { config } from 'dotenv';
import { apiClient } from './api-client.js';
import { parseSSE } from './sse.js';
import type { AgentSseEvent } from '@appdotbuild/core';
>>>>>>> e4402d28

// Load environment variables from .env file
config();

export type App = {
  id: string;
  name: string;
  createdAt: Date;
  updatedAt: Date;
  ownerId: string;
  flyAppId?: string | null;
  s3Checksum?: string | null;
  deployStatus: 'pending' | 'deploying' | 'deployed' | 'failed';
  traceId?: string | null;
  typespecSchema?: string | null;
  receivedSuccess: boolean;
  recompileInProgress: boolean;
  clientSource: 'slack' | 'cli';
  repositoryUrl?: string;
  appName?: string;
  appUrl?: string;
};

export type AppGenerationParams = {
  useStaging: boolean;
  prompt: string;
  appId?: string;
};

export type AppSpecsGenerationParams = Omit<AppGenerationParams, 'appId'>;

export type AppGenerationResult = {
  appId: string;
  message: string;
};

export const getApp = async (appId: string) => {
  try {
    const appStatus = await apiClient.get<App & { readUrl: string }>(
      `/apps/${appId}`,
    );

    return {
      isDeployed: appStatus.data.deployStatus === 'deployed',
      ...appStatus.data,
    };
  } catch (error) {
    console.error('Error checking app deployment status:', error);
    throw error;
  }
};

export const listApps = async ({ pageParam }: { pageParam: number }) => {
  try {
    const response = await apiClient.get(`/apps?page=${pageParam}`);
    const apps = response.data as {
      data: App[];
      pagination: {
        total: number;
        page: number;
        limit: number;
        totalPages: number;
      };
    };
    return apps;
  } catch (error) {
    console.error('Error fetching applications:', error);
    throw error;
  }
};

export type SendMessageParams = {
  message: string;
  applicationId?: string;
  traceId?: string;
  onMessage?: (data: AgentSseEvent) => void;
};

export type SendMessageResult = {
  applicationId: string;
  traceId: string;
};

export async function sendMessage({
  message,
  applicationId,
  traceId,
  onMessage,
}: SendMessageParams): Promise<SendMessageResult> {
  const response = await apiClient.post(
    '/message',
    {
      message,
      clientSource: 'cli',
      applicationId,
      traceId,
    },
    {
      headers: {
        Accept: 'text/event-stream',
      },
      responseType: 'stream',
    },
  );

  if (!response.data) {
    throw new Error('No response data available');
  }

  try {
    await parseSSE(response.data as Readable, {
<<<<<<< HEAD
      onMessage: (message) => {
        onMessage?.(message as Message);
=======
      onMessage: (message: AgentSseEvent) => {
        onMessage?.(message);
>>>>>>> e4402d28
      },
      onError: (error) => {
        console.error('error', error);
      },
      onEvent: (event) => {
        console.log('event', event);
      },
      onClose: () => {
        console.log('close');
      },
    });
  } catch (error) {
    console.error(
      chalk.red(
        `🔥 Stream Error: ${
          error instanceof Error ? error.message : String(error)
        }`,
      ),
    );
    throw error;
  }

  return {
    applicationId: applicationId || '',
    traceId: '',
  };
}<|MERGE_RESOLUTION|>--- conflicted
+++ resolved
@@ -1,18 +1,9 @@
-<<<<<<< HEAD
-import type { Readable } from 'node:stream';
-import chalk from 'chalk';
-import { config } from 'dotenv';
-import type { Message } from '../hooks/use-send-message.js';
-import { apiClient } from './api-client.js';
-import { parseSSE } from './sse.js';
-=======
 import type { Readable } from 'stream';
 import chalk from 'chalk';
 import { config } from 'dotenv';
 import { apiClient } from './api-client.js';
 import { parseSSE } from './sse.js';
 import type { AgentSseEvent } from '@appdotbuild/core';
->>>>>>> e4402d28
 
 // Load environment variables from .env file
 config();
@@ -124,13 +115,8 @@
 
   try {
     await parseSSE(response.data as Readable, {
-<<<<<<< HEAD
-      onMessage: (message) => {
-        onMessage?.(message as Message);
-=======
       onMessage: (message: AgentSseEvent) => {
         onMessage?.(message);
->>>>>>> e4402d28
       },
       onError: (error) => {
         console.error('error', error);
