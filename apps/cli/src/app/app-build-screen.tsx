<<<<<<< HEAD
import { AppBuilder } from '../components/app-builder/app-builder.js';

export function AppBuildScreen() {
  return <AppBuilder initialPrompt="What would you like to build?" />;
=======
import { Box } from 'ink';
import { BuildingBlock } from '../components/shared/building-block.js';
import { InfiniteFreeText } from '../components/shared/free-text.js';
import { Panel } from '../components/shared/panel.js';
import {
  type TaskDetail,
  TaskStatus,
} from '../components/shared/task-status.js';
import { useDebug } from '../debug/debugger-panel.js';
import { useUserMessageLimitCheck } from './message/use-message-limit.js';
import { useBuildApp } from './message/use-message.js';
import { MessageKind, AgentStatus } from '@appdotbuild/core';

type AppBuildTextAreaProps = {
  initialPrompt: string;
};

export const AppBuildScreen = () => {
  return <AppBuildTextArea initialPrompt="What would you like to build?" />;
};

export function AppBuildTextArea({ initialPrompt }: AppBuildTextAreaProps) {
  const {
    createApplication,
    createApplicationData,
    createApplicationError,
    createApplicationStatus,
    streamingMessagesData,
    isStreamingMessages,
  } = useBuildApp();

  const { addLog } = useDebug();

  const { userMessageLimit, isUserReachedMessageLimit } =
    useUserMessageLimitCheck(createApplicationError);

  const getPhaseTitle = (phase: string) => {
    switch (phase) {
      case 'typespec':
        return 'Generating TypeSpec model';
      case 'handlers':
        return 'Creating event handlers';
      case 'running-tests':
        return 'Running tests';
      case 'frontend':
        return 'Building frontend components';
      default:
        return phase;
    }
  };

  const renderBuildStages = () => {
    if (!streamingMessagesData?.events.length) return null;

    const currentMessage = streamingMessagesData.events.at(-1);
    const currentPhase = currentMessage?.message.kind;
    const isStreaming = currentMessage?.status === AgentStatus.RUNNING;
    const hasInteractive =
      currentMessage?.message.kind === MessageKind.REFINEMENT_REQUEST;

    type PhaseGroup = {
      phase: MessageKind;
      events: typeof streamingMessagesData.events;
    };

    // Group messages by consecutive phases
    const phaseGroups = streamingMessagesData.events.reduce(
      (groups: PhaseGroup[], event, index) => {
        // Start a new group if:
        // 1. It's the first message
        // 2. Previous message had a different phase
        if (
          index === 0 ||
          streamingMessagesData.events[index - 1]?.message.kind !==
            event.message.kind
        ) {
          return [
            ...groups,
            {
              phase: event.message.kind,
              events: [event],
            },
          ];
        }

        // Add to the last group if consecutive
        const lastGroup = groups[groups.length - 1];
        if (lastGroup) {
          lastGroup.events.push(event);
        }

        return groups;
      },
      [],
    );

    // Find the last group that has an interactive element
    const lastInteractiveGroupIndex = phaseGroups.reduce(
      (lastIndex, group, currentIndex) => {
        const hasInteractiveInGroup = group.events.some(
          (e) => e.message.kind === MessageKind.REFINEMENT_REQUEST,
        );
        return hasInteractiveInGroup ? currentIndex : lastIndex;
      },
      -1,
    );

    return (
      <Panel title="Build in Progress" variant="info">
        <Box flexDirection="column" gap={1}>
          {phaseGroups.map((group, groupIndex) => {
            const isCurrentPhase =
              group.phase === currentPhase &&
              groupIndex === phaseGroups.length - 1;
            const isLastInteractiveGroup =
              groupIndex === lastInteractiveGroupIndex;

            const status: TaskStatus =
              isCurrentPhase && hasInteractive
                ? 'running'
                : isCurrentPhase && isStreaming
                ? 'running'
                : 'done';

            const phaseMessages = group.events
              .flatMap((e) => {
                const messageContent = e.message.content;
                const details = messageContent.map((p, index) => {
                  const textMessages = p.content.filter(
                    (c) => c.type === 'text',
                  );

                  if ('content' in p) {
                    const isLastMessage = index === messageContent.length - 1;
                    const shouldHighlight =
                      isCurrentPhase && isLastInteractiveGroup && isLastMessage;

                    const message = textMessages[0];
                    if (!message) return null;

                    const role = p.role;

                    const text = message.text;
                    const highlight = shouldHighlight;
                    const icon = '⎿';

                    return {
                      text,
                      highlight,
                      icon,
                      role,
                    };
                  }
                  return null;
                });

                return details;
              })
              .filter((msg): msg is TaskDetail => msg !== null);

            addLog({
              phase: group.phase,
              phaseIndex: groupIndex,
            });

            return (
              <TaskStatus
                key={`${group.phase}-${groupIndex}`}
                title={getPhaseTitle(group.phase)}
                status={status}
                details={phaseMessages}
              />
            );
          })}
        </Box>
      </Panel>
    );
  };

  const renderInteractiveContent = () => {
    const currentMessage = streamingMessagesData?.events.at(-1);
    if (!currentMessage) return null;

    const isInteractive =
      currentMessage.message.kind === MessageKind.REFINEMENT_REQUEST;
    if (!isInteractive) return null;

    return (
      <BuildingBlock
        type="free-text"
        errorMessage="Error"
        loadingText="Loading..."
        successMessage="Success"
        status={createApplicationStatus}
        question="Provide feedback to the assistant..."
        userMessageLimit={userMessageLimit || undefined}
        onSubmit={(value: string) => {
          createApplication({
            message: value,
            applicationId: createApplicationData?.applicationId,
          });
        }}
      />
    );
  };

  return (
    <Box flexDirection="column">
      <InfiniteFreeText
        question={initialPrompt}
        successMessage="Application build started..."
        placeholder="e.g., Add a new feature, modify behavior, or type 'exit' to finish"
        onSubmit={(text: string) => createApplication({ message: text })}
        status={createApplicationStatus}
        errorMessage={createApplicationError?.message}
        loadingText="Applying changes..."
        retryMessage={isUserReachedMessageLimit ? undefined : 'Please retry.'}
        showPrompt={!streamingMessagesData}
        userMessageLimit={userMessageLimit || undefined}
      />

      {streamingMessagesData && renderBuildStages()}
      {streamingMessagesData && renderInteractiveContent()}

      <InfiniteFreeText
        question="How would you like to modify your application?"
        successMessage="The requested changes are being applied..."
        placeholder="e.g., Add a new feature, modify behavior, or type 'exit' to finish"
        onSubmit={(text: string) =>
          isStreamingMessages ? undefined : createApplication({ message: text })
        }
        status={createApplicationStatus}
        errorMessage={createApplicationError?.message}
        loadingText="Applying changes..."
        retryMessage={isUserReachedMessageLimit ? undefined : 'Please retry.'}
        showPrompt={Boolean(
          streamingMessagesData &&
            !isStreamingMessages &&
            streamingMessagesData?.events.at(-1)?.message.kind !==
              MessageKind.REFINEMENT_REQUEST,
        )}
        userMessageLimit={userMessageLimit || undefined}
      />
    </Box>
  );
>>>>>>> e4402d28
}<|MERGE_RESOLUTION|>--- conflicted
+++ resolved
@@ -1,253 +1,5 @@
-<<<<<<< HEAD
 import { AppBuilder } from '../components/app-builder/app-builder.js';
 
-export function AppBuildScreen() {
+export const AppBuildScreen = () => {
   return <AppBuilder initialPrompt="What would you like to build?" />;
-=======
-import { Box } from 'ink';
-import { BuildingBlock } from '../components/shared/building-block.js';
-import { InfiniteFreeText } from '../components/shared/free-text.js';
-import { Panel } from '../components/shared/panel.js';
-import {
-  type TaskDetail,
-  TaskStatus,
-} from '../components/shared/task-status.js';
-import { useDebug } from '../debug/debugger-panel.js';
-import { useUserMessageLimitCheck } from './message/use-message-limit.js';
-import { useBuildApp } from './message/use-message.js';
-import { MessageKind, AgentStatus } from '@appdotbuild/core';
-
-type AppBuildTextAreaProps = {
-  initialPrompt: string;
-};
-
-export const AppBuildScreen = () => {
-  return <AppBuildTextArea initialPrompt="What would you like to build?" />;
-};
-
-export function AppBuildTextArea({ initialPrompt }: AppBuildTextAreaProps) {
-  const {
-    createApplication,
-    createApplicationData,
-    createApplicationError,
-    createApplicationStatus,
-    streamingMessagesData,
-    isStreamingMessages,
-  } = useBuildApp();
-
-  const { addLog } = useDebug();
-
-  const { userMessageLimit, isUserReachedMessageLimit } =
-    useUserMessageLimitCheck(createApplicationError);
-
-  const getPhaseTitle = (phase: string) => {
-    switch (phase) {
-      case 'typespec':
-        return 'Generating TypeSpec model';
-      case 'handlers':
-        return 'Creating event handlers';
-      case 'running-tests':
-        return 'Running tests';
-      case 'frontend':
-        return 'Building frontend components';
-      default:
-        return phase;
-    }
-  };
-
-  const renderBuildStages = () => {
-    if (!streamingMessagesData?.events.length) return null;
-
-    const currentMessage = streamingMessagesData.events.at(-1);
-    const currentPhase = currentMessage?.message.kind;
-    const isStreaming = currentMessage?.status === AgentStatus.RUNNING;
-    const hasInteractive =
-      currentMessage?.message.kind === MessageKind.REFINEMENT_REQUEST;
-
-    type PhaseGroup = {
-      phase: MessageKind;
-      events: typeof streamingMessagesData.events;
-    };
-
-    // Group messages by consecutive phases
-    const phaseGroups = streamingMessagesData.events.reduce(
-      (groups: PhaseGroup[], event, index) => {
-        // Start a new group if:
-        // 1. It's the first message
-        // 2. Previous message had a different phase
-        if (
-          index === 0 ||
-          streamingMessagesData.events[index - 1]?.message.kind !==
-            event.message.kind
-        ) {
-          return [
-            ...groups,
-            {
-              phase: event.message.kind,
-              events: [event],
-            },
-          ];
-        }
-
-        // Add to the last group if consecutive
-        const lastGroup = groups[groups.length - 1];
-        if (lastGroup) {
-          lastGroup.events.push(event);
-        }
-
-        return groups;
-      },
-      [],
-    );
-
-    // Find the last group that has an interactive element
-    const lastInteractiveGroupIndex = phaseGroups.reduce(
-      (lastIndex, group, currentIndex) => {
-        const hasInteractiveInGroup = group.events.some(
-          (e) => e.message.kind === MessageKind.REFINEMENT_REQUEST,
-        );
-        return hasInteractiveInGroup ? currentIndex : lastIndex;
-      },
-      -1,
-    );
-
-    return (
-      <Panel title="Build in Progress" variant="info">
-        <Box flexDirection="column" gap={1}>
-          {phaseGroups.map((group, groupIndex) => {
-            const isCurrentPhase =
-              group.phase === currentPhase &&
-              groupIndex === phaseGroups.length - 1;
-            const isLastInteractiveGroup =
-              groupIndex === lastInteractiveGroupIndex;
-
-            const status: TaskStatus =
-              isCurrentPhase && hasInteractive
-                ? 'running'
-                : isCurrentPhase && isStreaming
-                ? 'running'
-                : 'done';
-
-            const phaseMessages = group.events
-              .flatMap((e) => {
-                const messageContent = e.message.content;
-                const details = messageContent.map((p, index) => {
-                  const textMessages = p.content.filter(
-                    (c) => c.type === 'text',
-                  );
-
-                  if ('content' in p) {
-                    const isLastMessage = index === messageContent.length - 1;
-                    const shouldHighlight =
-                      isCurrentPhase && isLastInteractiveGroup && isLastMessage;
-
-                    const message = textMessages[0];
-                    if (!message) return null;
-
-                    const role = p.role;
-
-                    const text = message.text;
-                    const highlight = shouldHighlight;
-                    const icon = '⎿';
-
-                    return {
-                      text,
-                      highlight,
-                      icon,
-                      role,
-                    };
-                  }
-                  return null;
-                });
-
-                return details;
-              })
-              .filter((msg): msg is TaskDetail => msg !== null);
-
-            addLog({
-              phase: group.phase,
-              phaseIndex: groupIndex,
-            });
-
-            return (
-              <TaskStatus
-                key={`${group.phase}-${groupIndex}`}
-                title={getPhaseTitle(group.phase)}
-                status={status}
-                details={phaseMessages}
-              />
-            );
-          })}
-        </Box>
-      </Panel>
-    );
-  };
-
-  const renderInteractiveContent = () => {
-    const currentMessage = streamingMessagesData?.events.at(-1);
-    if (!currentMessage) return null;
-
-    const isInteractive =
-      currentMessage.message.kind === MessageKind.REFINEMENT_REQUEST;
-    if (!isInteractive) return null;
-
-    return (
-      <BuildingBlock
-        type="free-text"
-        errorMessage="Error"
-        loadingText="Loading..."
-        successMessage="Success"
-        status={createApplicationStatus}
-        question="Provide feedback to the assistant..."
-        userMessageLimit={userMessageLimit || undefined}
-        onSubmit={(value: string) => {
-          createApplication({
-            message: value,
-            applicationId: createApplicationData?.applicationId,
-          });
-        }}
-      />
-    );
-  };
-
-  return (
-    <Box flexDirection="column">
-      <InfiniteFreeText
-        question={initialPrompt}
-        successMessage="Application build started..."
-        placeholder="e.g., Add a new feature, modify behavior, or type 'exit' to finish"
-        onSubmit={(text: string) => createApplication({ message: text })}
-        status={createApplicationStatus}
-        errorMessage={createApplicationError?.message}
-        loadingText="Applying changes..."
-        retryMessage={isUserReachedMessageLimit ? undefined : 'Please retry.'}
-        showPrompt={!streamingMessagesData}
-        userMessageLimit={userMessageLimit || undefined}
-      />
-
-      {streamingMessagesData && renderBuildStages()}
-      {streamingMessagesData && renderInteractiveContent()}
-
-      <InfiniteFreeText
-        question="How would you like to modify your application?"
-        successMessage="The requested changes are being applied..."
-        placeholder="e.g., Add a new feature, modify behavior, or type 'exit' to finish"
-        onSubmit={(text: string) =>
-          isStreamingMessages ? undefined : createApplication({ message: text })
-        }
-        status={createApplicationStatus}
-        errorMessage={createApplicationError?.message}
-        loadingText="Applying changes..."
-        retryMessage={isUserReachedMessageLimit ? undefined : 'Please retry.'}
-        showPrompt={Boolean(
-          streamingMessagesData &&
-            !isStreamingMessages &&
-            streamingMessagesData?.events.at(-1)?.message.kind !==
-              MessageKind.REFINEMENT_REQUEST,
-        )}
-        userMessageLimit={userMessageLimit || undefined}
-      />
-    </Box>
-  );
->>>>>>> e4402d28
-}+};