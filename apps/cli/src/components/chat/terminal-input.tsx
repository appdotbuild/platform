import type { UserMessageLimit } from '@appdotbuild/core';
import type { TextInputProps } from '@inkjs/ui';
import type { MutationStatus } from '@tanstack/react-query';
import { Box } from 'ink';
import { useRef } from 'react';
import { createMessageLimitError } from '../../hooks/use-message-limit';
import { usePromptHistory } from '../../hooks/use-prompt-history';
import { useInputHistory } from '../../hooks/use-terminal-input-history';
import { ErrorMessage } from '../shared/display/error-message';
import { TextInput } from '../shared/input/text-input';
import { TerminalHints } from './terminal-hints';

export interface InputHistoryItem {
  prompt: string;
  question: string;
  status: 'error' | 'success';
  errorMessage?: string;
  retryMessage?: string;
  successMessage?: string;
}

export interface SuccessProps {
  successMessage: string;
  prompt: string;
  question: string;
}

export interface ErrorProps {
  errorMessage: string;
  retryMessage: string;
  prompt: string;
  question: string;
}

export type TerminalInputProps = {
  question?: string;
  onSubmit: (value: string) => void;
  placeholder?: string;
  status?: MutationStatus;
  errorMessage?: string;
  retryMessage?: string;
  loadingText?: string;
  successMessage?: string;
  onSubmitSuccess?: (args: SuccessProps) => void;
  onSubmitError?: (args: ErrorProps) => void;
  onAbort?: () => void;
  showPrompt?: boolean;
  userMessageLimit?: UserMessageLimit;
} & TextInputProps;

export function TerminalInput({
  question = '',
  placeholder,
  status = 'idle',
  showPrompt = true,
  loadingText = 'Loading...',
  onSubmit,
  successMessage = '',
  errorMessage = '',
  retryMessage = '',
  onSubmitSuccess,
  onSubmitError,
  onAbort,
  userMessageLimit,
  ...infiniteInputProps
}: TerminalInputProps) {
  const { historyItems, addInputHistory } = useInputHistory();
<<<<<<< HEAD
=======

  const { userMessageLimit: userMessageLimitCheck } =
    useUserMessageLimitCheck(errorMessage);

>>>>>>> a44c2ef0
  const { addSuccessItem, addErrorItem } = usePromptHistory();

  const previousStatus = useRef(status);
  const displayStatus = previousStatus.current === 'error' ? 'idle' : status;
  previousStatus.current = displayStatus;

  const handleSubmitSuccess = (prompt: string) => {
    addInputHistory(prompt);
    addSuccessItem({ prompt, question, successMessage });
    onSubmitSuccess?.({ prompt, question, successMessage });
  };

  const handleSubmitError = (prompt: string) => {
    addErrorItem({ prompt, question, errorMessage, retryMessage });
    onSubmitError?.({ prompt, question, errorMessage, retryMessage });
  };

  if (showPrompt && userMessageLimit?.isUserLimitReached) {
    const limitReachedError = createMessageLimitError({
      userMessageLimit,
      question: question || 'Message limit reached',
    });
    return <ErrorMessage {...limitReachedError} />;
  }

  return (
    <Box flexDirection="column" width="100%">
      <TextInput
        showPrompt={showPrompt}
        question={question}
        placeholder={placeholder}
        status={displayStatus}
        loadingText={loadingText}
        onSubmit={onSubmit}
        onSubmitSuccess={handleSubmitSuccess}
        onSubmitError={handleSubmitError}
<<<<<<< HEAD
        onAbort={onAbort}
=======
        userMessageLimit={userMessageLimitCheck}
>>>>>>> a44c2ef0
        history={historyItems}
        {...infiniteInputProps}
      />
      <TerminalHints
        userMessageLimit={userMessageLimit}
        status={displayStatus}
      />
    </Box>
  );
}<|MERGE_RESOLUTION|>--- conflicted
+++ resolved
@@ -65,13 +65,7 @@
   ...infiniteInputProps
 }: TerminalInputProps) {
   const { historyItems, addInputHistory } = useInputHistory();
-<<<<<<< HEAD
-=======
 
-  const { userMessageLimit: userMessageLimitCheck } =
-    useUserMessageLimitCheck(errorMessage);
-
->>>>>>> a44c2ef0
   const { addSuccessItem, addErrorItem } = usePromptHistory();
 
   const previousStatus = useRef(status);
@@ -108,11 +102,7 @@
         onSubmit={onSubmit}
         onSubmitSuccess={handleSubmitSuccess}
         onSubmitError={handleSubmitError}
-<<<<<<< HEAD
         onAbort={onAbort}
-=======
-        userMessageLimit={userMessageLimitCheck}
->>>>>>> a44c2ef0
         history={historyItems}
         {...infiniteInputProps}
       />
