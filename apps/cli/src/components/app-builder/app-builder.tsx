import {
  AgentSseEvent,
  MessageKind,
  PlatformMessageType,
} from '@appdotbuild/core';
import { Box } from 'ink';
import { useBuildApp } from '../../hooks/use-build-app.js';
import {
  useFetchMessageLimit,
  useUserMessageLimitCheck,
} from '../../hooks/use-message-limit.js';
import type { ParsedSseEvent } from '../../hooks/use-send-message.js';
import { InteractivePrompt } from '../interactive-prompt.js';
import { LoadingMessage } from '../shared/display/loading-message.js';
import { BuildStages } from './build-stages.js';
<<<<<<< HEAD
=======
import { PromptsHistory } from './prompts-history.js';
>>>>>>> 817b05d8

interface AppBuilderProps {
  initialPrompt: string;
  appId?: string;
  traceId?: string;
}

type AppBuilderState =
  | 'initial'
  | 'building'
  | 'iteration_ready'
  | 'refinement_requested'
  | 'completed'
  | 'error';

interface PromptConfig {
  question: string;
  placeholder: string;
  successMessage: string;
  loadingText: string;
}

const createAppBuilderStateMachine = (
  initialPrompt: string,
  streamingMessagesData: { events: AgentSseEvent[] } | undefined,
  isStreamingMessages: boolean,
  hasAppId: boolean,
) => {
  const getCurrentState = (): AppBuilderState => {
    if (!streamingMessagesData) {
      return 'initial';
    }

    const lastEvent = streamingMessagesData.events?.at(-1);

    if (isStreamingMessages) {
      return 'building';
    }

    if (!lastEvent) {
      return 'initial';
    }

    switch (lastEvent.message.kind) {
      case MessageKind.REFINEMENT_REQUEST:
        return 'refinement_requested';
      case MessageKind.PLATFORM_MESSAGE:
        if (
          lastEvent.message.metadata?.type ===
          PlatformMessageType.DEPLOYMENT_COMPLETE
        ) {
          return hasAppId ? 'iteration_ready' : 'completed';
        }
        return 'building';
      case MessageKind.RUNTIME_ERROR:
        return 'error';
      default:
        return 'iteration_ready';
    }
  };

  const currentState = getCurrentState();

  const stateConfigs = (
    initialPrompt: string,
  ): Record<AppBuilderState, PromptConfig> => ({
    initial: {
      question: initialPrompt,
      placeholder: 'e.g., Add a new feature, modify behavior...',
      successMessage: 'Message sent to Agent...',
      loadingText: 'Waiting for Agent response...',
    },
    building: {
      question: 'Building your application...',
      placeholder: '',
      successMessage: '',
      loadingText: 'Processing...',
    },
    iteration_ready: {
      question: 'How would you like to modify your application?',
      placeholder: 'e.g., Add a new feature, modify behavior...',
      successMessage: 'The requested changes are being applied...',
      loadingText: 'Applying changes...',
    },
    refinement_requested: {
      question: 'Provide feedback to the assistant...',
      placeholder: "Describe what you'd like to change or improve",
      successMessage: 'Refinement request sent to Agent...',
      loadingText: 'Waiting for Agent response...',
    },
    completed: {
      question: 'Your application is ready!',
      placeholder: 'Type a new request...',
      successMessage: 'Processing new request...',
      loadingText: 'Starting...',
    },
    error: {
      question: 'An error occurred. Would you like to try again?',
      placeholder: 'Modify your request...',
      successMessage: 'Retrying...',
      loadingText: 'Processing...',
    },
  });

  return {
    currentState,
    config: stateConfigs(initialPrompt)[currentState],
  };
};

export function AppBuilder({ initialPrompt, appId, traceId }: AppBuilderProps) {
  const {
    createApplication,
    createApplicationData,
    createApplicationError,
    createApplicationStatus,
    streamingMessagesData,
    isStreamingMessages,
  } = useBuildApp(appId);

  const { userMessageLimit, isUserReachedMessageLimit } =
    useUserMessageLimitCheck(createApplicationError);

  const { isLoading } = useFetchMessageLimit();

  const stateMachine = createAppBuilderStateMachine(
    initialPrompt,
    streamingMessagesData,
    isStreamingMessages,
    Boolean(appId),
  );

  const getBuildStagesTitle = (state: AppBuilderState): string => {
    switch (state) {
      case 'building':
        return 'Build in Progress';
      case 'iteration_ready':
        return 'Build Complete';
      case 'refinement_requested':
        return 'Awaiting Feedback';
      case 'completed':
        return 'Application Ready';
      case 'error':
        return 'Build Failed';
      default:
        return 'Build in Progress';
    }
  };

  const handleSubmit = (text: string) => {
    if (isStreamingMessages) return;

    createApplication({
      message: text,
      traceId,
      applicationId: appId || createApplicationData?.applicationId,
    });
  };

  if (isLoading) {
    return <LoadingMessage message={'⏳ Preparing application...'} />;
  }

  const { config } = stateMachine;

  return (
    <Box flexDirection="column">
      {/* Build stages - show when we have streaming data */}
      {streamingMessagesData && (
        <BuildStages
          messagesData={streamingMessagesData}
          isStreaming={isStreamingMessages}
          title={getBuildStagesTitle(stateMachine.currentState)}
        />
      )}

      {/* Single interactive prompt - handles all states */}
      <InteractivePrompt
        question={config.question}
        placeholder={config.placeholder}
        successMessage={config.successMessage}
        loadingText={config.loadingText}
        onSubmit={handleSubmit}
        status={createApplicationStatus}
        errorMessage={createApplicationError?.message}
        retryMessage={isUserReachedMessageLimit ? undefined : 'Please retry.'}
        userMessageLimit={userMessageLimit}
      />
    </Box>
  );
}<|MERGE_RESOLUTION|>--- conflicted
+++ resolved
@@ -1,5 +1,5 @@
 import {
-  AgentSseEvent,
+  type AgentSseEvent,
   MessageKind,
   PlatformMessageType,
 } from '@appdotbuild/core';
@@ -9,14 +9,9 @@
   useFetchMessageLimit,
   useUserMessageLimitCheck,
 } from '../../hooks/use-message-limit.js';
-import type { ParsedSseEvent } from '../../hooks/use-send-message.js';
 import { InteractivePrompt } from '../interactive-prompt.js';
 import { LoadingMessage } from '../shared/display/loading-message.js';
 import { BuildStages } from './build-stages.js';
-<<<<<<< HEAD
-=======
-import { PromptsHistory } from './prompts-history.js';
->>>>>>> 817b05d8
 
 interface AppBuilderProps {
   initialPrompt: string;
