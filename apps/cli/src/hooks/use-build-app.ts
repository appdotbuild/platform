--- conflicted
+++ resolved
@@ -16,12 +16,8 @@
     isPending: sendMessagePending,
     isSuccess: sendMessageSuccess,
     status: sendMessageStatus,
-<<<<<<< HEAD
-  } = useSendMessage(existingApplicationId);
-=======
     reset: sendMessageReset,
   } = useSendMessage();
->>>>>>> 4e8ea883
 
   // reset the mutation when it succeeds or fails
   useEffect(() => {
