--- conflicted
+++ resolved
@@ -62,7 +62,7 @@
   };
 }
 
-export async function authenticate(onAuthOpened?: () => void): Promise<string> {
+export async function authenticate(): Promise<string> {
   // Check if we already have a valid access token
   const accessToken = tokenStorage.getAccessToken();
   if (accessToken) {
@@ -98,12 +98,6 @@
     appUrl: getAuthHost(),
     expiresInMillis: 300_000, // 5 minutes
     // @ts-expect-error - method exists, but types don't reflect it.
-<<<<<<< HEAD
-    promptLink: (url: string) => {
-      logger.link('💻 🔗 Opening auth link in your default browser:', url);
-      onAuthOpened?.();
-      open(url);
-=======
     promptLink: async (url: string) => {
       try {
         logger.link('💻 🔗 Opening auth link in your default browser:', url);
@@ -113,7 +107,6 @@
           '⚠️ Unable to open the browser automatically. Please open the link above manually.',
         );
       }
->>>>>>> 00400875
     },
   });
 
