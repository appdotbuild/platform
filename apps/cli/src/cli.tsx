--- conflicted
+++ resolved
@@ -1,18 +1,14 @@
 import { render } from 'ink';
 import meow from 'meow';
 import { App } from './app.js';
-<<<<<<< HEAD
 import { useTerminalState } from './hooks/use-terminal-state.js';
 import {
-  type AgentEnvironment,
+  type Environment,
   useEnvironmentStore,
 } from './store/environment-store.js';
-=======
-import { Environment, useEnvironmentStore } from './store/environment-store.js';
 
 // in the CLI, node_env is only production or development
 const defaultEnv = process.env.NODE_ENV ?? 'development';
->>>>>>> b1878e19
 
 const cli = meow(
   `
@@ -39,16 +35,10 @@
   },
 );
 
-<<<<<<< HEAD
 const { clearTerminal } = useTerminalState();
 clearTerminal();
 
 // Set the environment for the agent
-useEnvironmentStore
-  .getState()
-  .setEnvironment(cli.flags.env as AgentEnvironment);
-=======
 useEnvironmentStore.getState().setEnvironment(cli.flags.env as Environment);
 
->>>>>>> b1878e19
 render(<App />);