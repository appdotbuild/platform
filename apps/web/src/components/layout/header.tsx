--- conflicted
+++ resolved
@@ -6,13 +6,8 @@
 
   return (
     <header className="flex w-full items-center py-4 lg:py-10">
-<<<<<<< HEAD
-      <nav className="flex w-full items-center justify-start">
+      <nav className="flex w-full items-center justify-between">
         <Link to="/" replace>
-=======
-      <nav className="flex w-full items-center justify-between">
-        <Link to="/">
->>>>>>> d525af82
           <img
             src="https://www.app.build/_next/static/media/ca7edce715379528b2fbeb326c96cf7b.svg"
             width="112"
