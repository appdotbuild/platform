--- conflicted
+++ resolved
@@ -70,7 +70,6 @@
         maxHeight={250}
       />
 
-<<<<<<< HEAD
       <div
         className={cn(
           'transition-all duration-300 ease-out',
@@ -78,15 +77,6 @@
             ? 'w-auto opacity-100'
             : 'w-0 opacity-0 overflow-hidden',
         )}
-=======
-      <Button
-        type="button"
-        variant="secondary"
-        size="lg"
-        className="relative before:content-['↵'] before:md:content-none before:absolute before:inset-0 before:flex before:items-center before:justify-center before:text-base md:before:hidden text-[0px] md:text-base"
-        onClick={handleSubmit}
-        disabled={!inputValue.trim() || isUserLimitReached || isLoading}
->>>>>>> 51a4429e
       >
         <Button
           type="button"
@@ -94,7 +84,7 @@
           size="lg"
           className="relative before:content-['↵'] before:md:content-none before:absolute before:inset-0 before:flex before:items-center before:justify-center before:text-base md:before:hidden text-[0px] md:text-base shrink-0"
           onClick={handleSubmit}
-          disabled={!inputValue.trim() || isUserLimitReached}
+          disabled={!inputValue.trim() || isUserLimitReached || isLoading}
         >
           {isAppPage(pathname) ? 'Send' : "Let's start!"}
         </Button>
