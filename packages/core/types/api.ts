import type {
  DeployStatusType,
  MessageKind,
  PromptKindType,
} from '../agent-message';

export type UserMessageLimit = {
  isUserLimitReached: boolean;
  dailyMessageLimit: number;
  remainingMessages: number;
  currentUsage: number;
  nextResetTime: Date;
};

export type MessageLimitHeaders = {
  'x-dailylimit-limit': number;
  'x-dailylimit-remaining': number;
  'x-dailylimit-usage': number;
  'x-dailylimit-reset': string; // ISO string of Date
};

export type Pagination = {
  total: number;
  page: number;
  limit: number;
  totalPages: number;
};
export type Chatbot = {
  id: string;
  name: string;
  flyAppId?: string | null;
  createdAt: Date;
  updatedAt: Date;
  ownerId: string;
};
export type Paginated<T> = {
  data: T[];
  pagination: Pagination;
};
export type ReadUrl = {
  readUrl: string;
};

export type AppPrompts = {
  id: string;
  appId: string;
  prompt: string;
  response: string;
  kind: PromptKindType;
  messageKind?: MessageKind;
  metadata?: any;
  createdAt: Date;
  updatedAt: Date;
};

export type App = {
  id: string;
  name: string;
  traceId: string;
  createdAt: Date;
  updatedAt: Date;
  ownerId: string;
  flyAppId?: string | null;
  s3Checksum?: string | null;
  deployStatus?: DeployStatusType;
  typespecSchema?: string | null;
  receivedSuccess: boolean;
  recompileInProgress: boolean;
  clientSource: string;
  repositoryUrl?: string | null;
  appName?: string | null;
  appUrl?: string | null;
};

<<<<<<< HEAD
export type AppTemplate = 'typescript' | 'python';

export const APP_TEMPLATES = {
  TYPESCRIPT: 'typescript',
  PYTHON: 'python',
} as const;

export const APP_TEMPLATE_INFO = {
  typescript: {
    label: 'Web Application',
    description: 'Full-stack app with TypeScript, React, Fastify and Tailwind',
    icon: '🌐',
  },
  python: {
    label: 'Data Dashboard',
    description: 'Analytics app with Python & NiceGUI',
    icon: '📊',
  },
} as const;
=======
export type TemplateId = 'trpc_agent' | 'nicegui_agent';
>>>>>>> 91999ddd
<|MERGE_RESOLUTION|>--- conflicted
+++ resolved
@@ -72,26 +72,4 @@
   appUrl?: string | null;
 };
 
-<<<<<<< HEAD
-export type AppTemplate = 'typescript' | 'python';
-
-export const APP_TEMPLATES = {
-  TYPESCRIPT: 'typescript',
-  PYTHON: 'python',
-} as const;
-
-export const APP_TEMPLATE_INFO = {
-  typescript: {
-    label: 'Web Application',
-    description: 'Full-stack app with TypeScript, React, Fastify and Tailwind',
-    icon: '🌐',
-  },
-  python: {
-    label: 'Data Dashboard',
-    description: 'Analytics app with Python & NiceGUI',
-    icon: '📊',
-  },
-} as const;
-=======
-export type TemplateId = 'trpc_agent' | 'nicegui_agent';
->>>>>>> 91999ddd
+export type TemplateId = 'trpc_agent' | 'nicegui_agent';